--- conflicted
+++ resolved
@@ -1336,15 +1336,8 @@
     }
 
     pub fn fire_exception(&mut self, exception: Exception) {
-<<<<<<< HEAD
         //println!("CPU EXCEPTION: Type: {:?} PC: {:#X}", exception, self.current_pc);
         self.flush_load_delay();
-
-=======
-        println!("CPU EXCEPTION: Type: {:?} PC: {:#X}", exception, self.current_pc);
->>>>>>> 0097e455
-        self.cop0.set_cause_execode(&exception);
-
 
         if self.delay_slot != 0 {
             self.cop0.write_reg(13, self.cop0.read_reg(13) | (1 << 31));
