--- conflicted
+++ resolved
@@ -2026,19 +2026,7 @@
                 self.vram[addr]
             }
             TextureColorMode::EightBit => {
-<<<<<<< HEAD
-                // let tex_x = (page_x * 64) as u32 + (x / 2) as u32;
-                // let tex_y = (page_y * 256) as u32 + y as u32;
-                // let (masked_x, masked_y) = self.apply_texture_mask(tex_x, tex_y);
-                // let value = self.vram[min(point_to_address(masked_x, masked_y) as usize, 524287)];
-                // let clut_index = (value >> (x % 2) * 8) & 0xF;
-                // self.vram[min(
-                //     point_to_address((clut_x * 16 + clut_index as u32) as u32, clut_y as u32)
-                //         as usize,
-                //     524287,
-                // )]
-                0xFF
-=======
+
                 let tex_x = (page_x * 64) as u32 + (x / 2) as u32;
                 let tex_y = (page_y * 256) as u32 + y as u32;
                 let (masked_x, masked_y) = self.apply_texture_mask(tex_x, tex_y);
@@ -2049,7 +2037,6 @@
                         as usize,
                     524287,
                 )]
->>>>>>> 0097e455
             }
             TextureColorMode::FourBit => {
                 let tex_x = (page_x * 64) as u32 + (x / 4) as u32;
@@ -2066,14 +2053,6 @@
                 ) as usize]
             }
         };
-<<<<<<< HEAD
-        // if self.blend_enabled {
-        //     pixel_val & self.blend_color
-        // } else {
-        //     pixel_val
-        // }
-=======
->>>>>>> 0097e455
         pixel_val
     }
 }
